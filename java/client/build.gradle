--- conflicted
+++ resolved
@@ -40,12 +40,8 @@
 }
 
 dependencies {
-<<<<<<< HEAD
+    implementation group: 'com.google.protobuf', name: 'protobuf-java', version: '3.24.4'
     testImplementation 'junit:junit:4.13'
-=======
-    implementation group: 'com.google.protobuf', name: 'protobuf-java', version: '3.24.4'
-    testImplementation 'junit:junit:4.12'
->>>>>>> 1a3dedb6
 }
 
 test {
