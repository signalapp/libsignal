--- conflicted
+++ resolved
@@ -7,11 +7,7 @@
 }
 
 allprojects {
-<<<<<<< HEAD
-    version = "0.40.1"
-=======
-    version = "0.32.1-gluon-1"
->>>>>>> 1a3dedb6
+    version = "0.40.1-gluon-1"
     group   = "org.signal"
 }
 
