plugins {
    id "base"
    id "signing"
    id "com.diffplug.spotless" version "6.20.0"
    id "io.github.gradle-nexus.publish-plugin" version "1.3.0"
}

<<<<<<< HEAD
allprojects {
    version = "0.32.1"
    group   = "org.signal"
}
=======
def version_number = "0.31.0-gluon-2"
>>>>>>> b5ef7c64

subprojects {
    if (JavaVersion.current().isJava8Compatible()) {
        allprojects {
            tasks.withType(Javadoc) {
                options.encoding = 'UTF-8'
                options.addStringOption('Xdoclint:none', '-quiet')
            }
        }
    }

    allprojects {
        tasks.withType(JavaCompile) {
            options.encoding = 'UTF-8'
            options.compilerArgs += ["-Xlint:deprecation", "-Xlint:fallthrough", "-Xlint:unchecked"]
        }
    }

    apply plugin: "com.diffplug.spotless"
    spotless {
        java {
            target('**/*.java')
            targetExclude('**/Native.java')
            importOrder()
            removeUnusedImports()

            googleJavaFormat()
            formatAnnotations()
            licenseHeaderFile rootProject.file('license_header.txt')
        }
    }
}

task makeJniLibrariesDesktop(type:Exec) {
  group 'Rust'
  description 'Build the JNI libraries'

  // Explicitly specify 'bash' for Windows compatibility.
  commandLine 'bash', './build_jni.sh', 'desktop'
}

task cargoClean(type:Exec) {
  group 'Rust'
  commandLine 'cargo', 'clean'
}

task cleanJni(type: Delete) {
  description 'Clean JNI libs'
  delete fileTree('./android/src/main/jniLibs') {
    include '**/*.so'
  }
  delete fileTree('./shared/resources') {
    include '**/*.so'
    include '**/*.dylib'
    include '**/*.dll'
  }
}

<<<<<<< HEAD
clean.dependsOn([cargoClean, cleanJni])

// PUBLISHING

ext.setUpSigningKey = { signingExt -> 
    def signingKeyId = findProperty("signingKeyId")
    def signingKey = findProperty("signingKey")
    def signingPassword = findProperty("signingPassword")
    if (signingKeyId && signingKey && signingPassword) {
        signingExt.useInMemoryPgpKeys(signingKeyId.trim(), signingKey.trim(), signingPassword.trim())
    }
=======
task downloadNonLinuxLibraries(type: Download) {
  // Must be explicitly enabled.
  enabled false

  def extraResources = ['signal_jni.dll', 'libsignal_jni.dylib']

  src(extraResources.collect {
    'https://github.com/' + getGithubReleasesAccountName() + '/libsignal/releases/download/v' + version_number + '/' + it
  })
  dest 'shared/resources'
}

// PUBLISHING

def getGithubReleasesAccountName() {
    return hasProperty("githubReleasesAccount") ? githubReleasesAccount
            : "libsignal"
}

def isSkipSigning() {
    return hasProperty('skipSigning')
}

def isReleaseBuild() {
    return version.contains("SNAPSHOT") == false
}

def getReleaseRepositoryUrl() {
    return hasProperty('sonatypeRepo') ? sonatypeRepo
            : "https://oss.sonatype.org/service/local/staging/deploy/maven2/"
>>>>>>> b5ef7c64
}

nexusPublishing {
    repositories {
        sonatype {
            username = project.findProperty('sonatypeUsername') ?: ""
            password = project.findProperty('sonatypePassword') ?: ""
        }
    }
}

def isReleaseBuild() {
    return version.contains("SNAPSHOT") == false
}<|MERGE_RESOLUTION|>--- conflicted
+++ resolved
@@ -5,14 +5,7 @@
     id "io.github.gradle-nexus.publish-plugin" version "1.3.0"
 }
 
-<<<<<<< HEAD
-allprojects {
-    version = "0.32.1"
-    group   = "org.signal"
-}
-=======
 def version_number = "0.31.0-gluon-2"
->>>>>>> b5ef7c64
 
 subprojects {
     if (JavaVersion.current().isJava8Compatible()) {
@@ -71,7 +64,6 @@
   }
 }
 
-<<<<<<< HEAD
 clean.dependsOn([cargoClean, cleanJni])
 
 // PUBLISHING
@@ -83,7 +75,17 @@
     if (signingKeyId && signingKey && signingPassword) {
         signingExt.useInMemoryPgpKeys(signingKeyId.trim(), signingKey.trim(), signingPassword.trim())
     }
-=======
+}
+
+nexusPublishing {
+    repositories {
+        sonatype {
+            username = project.findProperty('sonatypeUsername') ?: ""
+            password = project.findProperty('sonatypePassword') ?: ""
+        }
+    }
+}
+
 task downloadNonLinuxLibraries(type: Download) {
   // Must be explicitly enabled.
   enabled false
@@ -96,8 +98,6 @@
   dest 'shared/resources'
 }
 
-// PUBLISHING
-
 def getGithubReleasesAccountName() {
     return hasProperty("githubReleasesAccount") ? githubReleasesAccount
             : "libsignal"
@@ -109,23 +109,4 @@
 
 def isReleaseBuild() {
     return version.contains("SNAPSHOT") == false
-}
-
-def getReleaseRepositoryUrl() {
-    return hasProperty('sonatypeRepo') ? sonatypeRepo
-            : "https://oss.sonatype.org/service/local/staging/deploy/maven2/"
->>>>>>> b5ef7c64
-}
-
-nexusPublishing {
-    repositories {
-        sonatype {
-            username = project.findProperty('sonatypeUsername') ?: ""
-            password = project.findProperty('sonatypePassword') ?: ""
-        }
-    }
-}
-
-def isReleaseBuild() {
-    return version.contains("SNAPSHOT") == false
 }