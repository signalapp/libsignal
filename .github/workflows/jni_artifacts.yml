--- conflicted
+++ resolved
@@ -78,33 +78,19 @@
         name: libsignal_jni (${{matrix.os}})
         path: target/release/${{ matrix.library }}
 
-<<<<<<< HEAD
-  verify-rust:
-    name: Verify JNI bindings
-    runs-on: ubuntu-latest
-    
-    steps:
-    - uses: actions/checkout@v4
-
-    - run: rustup toolchain install $(cat rust-toolchain) --profile minimal
-
-    - run: sudo apt-get update && sudo apt-get install protobuf-compiler
-
-    - name: Verify that the JNI bindings are up to date
-      run: rust/bridge/jni/bin/gen_java_decl.py --verify
-=======
 #  verify-rust:
 #    name: Verify JNI bindings
 #    runs-on: ubuntu-latest
 #    
 #    steps:
-#    - uses: actions/checkout@v3
+#    - uses: actions/checkout@v4
 #
 #    - run: rustup toolchain install $(cat rust-toolchain) --profile minimal
 #
+#    - run: sudo apt-get update && sudo apt-get install protobuf-compiler
+#
 #    - name: Verify that the JNI bindings are up to date
 #      run: rust/bridge/jni/bin/gen_java_decl.py --verify
->>>>>>> 1a3dedb6
 
   publish:
     name: Build for production and publish
