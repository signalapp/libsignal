--- conflicted
+++ resolved
@@ -3,11 +3,8 @@
     "rust/attest",
     "rust/crypto",
     "rust/device-transfer",
-<<<<<<< HEAD
-=======
     "rust/chat",
     "rust/grpc",
->>>>>>> b5ef7c64
     "rust/media",
     "rust/pin",
     "rust/poksho",
@@ -36,14 +33,7 @@
 [patch.crates-io]
 # Use our fork of curve25519-dalek for zkgroup support.
 curve25519-dalek = { git = 'https://github.com/signalapp/curve25519-dalek', tag = 'signal-curve25519-4.0.0' }
-<<<<<<< HEAD
 boring = { git = 'https://github.com/signalapp/boring', branch = 'libsignal' }
-=======
-x25519-dalek = { git = 'https://github.com/signalapp/curve25519-dalek', tag = 'signal-curve25519-4.0.0' }
-boring = { git = 'https://github.com/signalapp/boring', branch = 'libsignal' }
-# This revision of snow is where curve25519-dalek v4.0.0 changes were merged in
-snow = { git = 'https://github.com/mcginty/snow.git', rev = '586292364a30ecc74c785228b41e60b3ef03e773' }
->>>>>>> b5ef7c64
 
 [profile.dev.package.argon2]
 opt-level = 2 # signal-signal-pin unit tests are too slow with an unoptimized argon2