//
// Copyright 2020 Signal Messenger, LLC.
// SPDX-License-Identifier: AGPL-3.0-only
//

#![allow(non_snake_case)]

use curve25519_dalek::ristretto::RistrettoPoint;
use partial_default::PartialDefault;
use serde::{Deserialize, Serialize};
use subtle::{Choice, ConditionallySelectable};

use crate::common::constants::*;
use crate::common::sho::*;
use crate::common::simple_types::*;

#[derive(Copy, Clone, PartialEq, Eq, Serialize, Deserialize, PartialDefault)]
pub struct ProfileKeyStruct {
    pub(crate) bytes: ProfileKeyBytes,
    pub(crate) M3: RistrettoPoint,
    pub(crate) M4: RistrettoPoint,
}

impl ProfileKeyStruct {
    pub fn new(profile_key_bytes: ProfileKeyBytes, uid_bytes: UidBytes) -> Self {
        let mut encoded_profile_key = profile_key_bytes;
        encoded_profile_key[0] &= 254;
        encoded_profile_key[31] &= 63;
<<<<<<< HEAD
        let M3 = Self::calc_M3(profile_key_bytes, uid_bytes);
        let M4 = RistrettoPoint::map_to_curve_restricted(encoded_profile_key);
=======
        let M3 = Self::calc_M3(Self::seed_M3(), profile_key_bytes, uid_bytes);
        let M4 = RistrettoPoint::from_uniform_bytes_single_elligator(&encoded_profile_key);
>>>>>>> 3c93a655

        ProfileKeyStruct {
            bytes: profile_key_bytes,
            M3,
            M4,
        }
    }

    pub(crate) fn seed_M3() -> Sho {
        Sho::new_seed(b"Signal_ZKGroup_20200424_ProfileKeyAndUid_ProfileKey_CalcM3")
    }

    pub(crate) fn calc_M3(
        mut seed: Sho,
        profile_key_bytes: ProfileKeyBytes,
        uid_bytes: UidBytes,
    ) -> RistrettoPoint {
        let mut combined_array = [0u8; PROFILE_KEY_LEN + UUID_LEN];
        combined_array[..PROFILE_KEY_LEN].copy_from_slice(&profile_key_bytes);
        combined_array[PROFILE_KEY_LEN..].copy_from_slice(&uid_bytes);
        seed.absorb_and_ratchet(&combined_array);
        seed.get_point_single_elligator()
    }

    pub fn to_bytes(&self) -> ProfileKeyBytes {
        self.bytes
    }
}

impl ConditionallySelectable for ProfileKeyStruct {
    #[expect(
        clippy::needless_range_loop,
        reason = "an explicit loop makes it more clear that this runs in constant time"
    )]
    fn conditional_select(
        a: &ProfileKeyStruct,
        b: &ProfileKeyStruct,
        choice: Choice,
    ) -> ProfileKeyStruct {
        let mut bytes: ProfileKeyBytes = [0u8; PROFILE_KEY_LEN];
        for i in 0..PROFILE_KEY_LEN {
            bytes[i] = u8::conditional_select(&a.bytes[i], &b.bytes[i], choice);
        }

        ProfileKeyStruct {
            bytes,
            M3: RistrettoPoint::conditional_select(&a.M3, &b.M3, choice),
            M4: RistrettoPoint::conditional_select(&a.M4, &b.M4, choice),
        }
    }
}

impl zkcredential::attributes::Attribute for ProfileKeyStruct {
    fn as_points(&self) -> [RistrettoPoint; 2] {
        [self.M3, self.M4]
    }
}<|MERGE_RESOLUTION|>--- conflicted
+++ resolved
@@ -26,13 +26,8 @@
         let mut encoded_profile_key = profile_key_bytes;
         encoded_profile_key[0] &= 254;
         encoded_profile_key[31] &= 63;
-<<<<<<< HEAD
-        let M3 = Self::calc_M3(profile_key_bytes, uid_bytes);
+        let M3 = Self::calc_M3(Self::seed_M3(), profile_key_bytes, uid_bytes);
         let M4 = RistrettoPoint::map_to_curve_restricted(encoded_profile_key);
-=======
-        let M3 = Self::calc_M3(Self::seed_M3(), profile_key_bytes, uid_bytes);
-        let M4 = RistrettoPoint::from_uniform_bytes_single_elligator(&encoded_profile_key);
->>>>>>> 3c93a655
 
         ProfileKeyStruct {
             bytes: profile_key_bytes,
