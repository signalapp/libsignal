#
# Copyright (C) 2020-2021 Signal Messenger, LLC.
# SPDX-License-Identifier: AGPL-3.0-only
#

[package]
name = "libsignal-ffi"
version = "0.40.1"
authors = ["Signal Messenger LLC"]
edition = "2021"
license = "AGPL-3.0-only"

[lib]
name = "signal_ffi"
crate-type = ["staticlib"]

[features]
# Testing the Swift side of this requires compiling with SIGNAL_MEDIA_SUPPORTED enabled for both Swift and C:
#     swift test -Xswiftc -DSIGNAL_MEDIA_SUPPORTED -Xcc -DSIGNAL_MEDIA_SUPPORTED
signal-media = ["libsignal-bridge/signal-media"]
testing-fns = ["libsignal-bridge/testing-fns"]

[dependencies]
libsignal-protocol = { path = "../../protocol" }
device-transfer = { path = "../../device-transfer" }
attest = { path = "../../attest" }
signal-crypto = { path = "../../crypto" }
zkgroup = { path = "../../zkgroup" }
usernames = { path = "../../usernames" }
signal-pin = { path = "../../pin" }
signal-media = { path = "../../media" }
libsignal-bridge = { path = "../shared", features = ["ffi"] }
async-trait = "0.1.41"
cpufeatures = "0.2.1" # Make sure iOS gets optimized crypto.
futures-util = "0.3"
rand = "0.8"
<<<<<<< HEAD
log = { version = "0.4", features = ["release_max_level_info"] }
log-panics = { version = "2.1.0", features = ["with-backtrace"] }
=======
log = "0.4"
log-panics = { version = "2.1.0", features = ["with-backtrace"] }

# cmake 0.1.49 breaks no-toolchain cross-compilation for Mac Catalyst targets
# https://github.com/rust-lang/cmake-rs/pull/158#issuecomment-1570803001
cmake = ">= 0.1, < 0.1.49"
>>>>>>> 1a3dedb6
<|MERGE_RESOLUTION|>--- conflicted
+++ resolved
@@ -34,14 +34,9 @@
 cpufeatures = "0.2.1" # Make sure iOS gets optimized crypto.
 futures-util = "0.3"
 rand = "0.8"
-<<<<<<< HEAD
 log = { version = "0.4", features = ["release_max_level_info"] }
-log-panics = { version = "2.1.0", features = ["with-backtrace"] }
-=======
-log = "0.4"
 log-panics = { version = "2.1.0", features = ["with-backtrace"] }
 
 # cmake 0.1.49 breaks no-toolchain cross-compilation for Mac Catalyst targets
 # https://github.com/rust-lang/cmake-rs/pull/158#issuecomment-1570803001
-cmake = ">= 0.1, < 0.1.49"
->>>>>>> 1a3dedb6
+cmake = ">= 0.1, < 0.1.49"