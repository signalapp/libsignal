//
// Copyright 2020-2021 Signal Messenger, LLC.
// SPDX-License-Identifier: AGPL-3.0-only
//
use std::collections::HashMap;
use std::error::Error;
use std::fmt::Display;
use std::marker::PhantomData;

use attest::enclave::Error as SgxError;
use attest::hsm_enclave::Error as HsmEnclaveError;
use device_transfer::Error as DeviceTransferError;
use jni::objects::{GlobalRef, JThrowable, JValue, JValueOwned};
use jni::JavaVM;
use libsignal_protocol::*;
<<<<<<< HEAD
use once_cell::sync::OnceCell;
=======
use signal_chat::Error as SignalChatError;
>>>>>>> 1a3dedb6
use signal_crypto::Error as SignalCryptoError;
use signal_grpc::{Error as GrpcError, GrpcReply, GrpcReplyListener};
use signal_pin::Error as PinError;
<<<<<<< HEAD
=======
use signal_quic::{Error as QuicError, QuicCallbackListener};
use std::convert::{TryFrom, TryInto};
use std::error::Error;
use std::fmt::Display;
>>>>>>> 1a3dedb6

pub(crate) use jni::objects::{
    AutoElements, JByteArray, JClass, JLongArray, JObject, JObjectArray, JString, ReleaseMode,
};
pub(crate) use jni::sys::{jboolean, jint, jlong};
pub(crate) use jni::JNIEnv;

#[macro_use]
mod args;
pub use args::*;

#[macro_use]
mod convert;
pub use convert::*;

mod error;
pub use error::*;

<<<<<<< HEAD
mod futures;
pub use futures::*;
=======
mod grpc;
pub use grpc::*;
>>>>>>> 1a3dedb6

mod io;
pub use io::*;

mod quic;
pub use quic::*;

mod storage;
pub use storage::*;

use usernames::{UsernameError, UsernameLinkError};

/// The type of boxed Rust values, as surfaced in JavaScript.
pub type ObjectHandle = jlong;

pub type JavaObject<'a> = JObject<'a>;
pub type JavaUUID<'a> = JObject<'a>;
pub type JavaCiphertextMessage<'a> = JObject<'a>;
pub type JavaMap<'a> = JObject<'a>;

/// A Java wrapper for a `CompletableFuture` type.
#[derive(Default)]
#[repr(transparent)] // Ensures that the representation is the same as JObject.
pub struct JavaCompletableFuture<'a, T> {
    future_object: JObject<'a>,
    result: PhantomData<fn(T)>,
}

impl<'a, T> From<JObject<'a>> for JavaCompletableFuture<'a, T> {
    fn from(future_object: JObject<'a>) -> Self {
        Self {
            future_object,
            result: PhantomData,
        }
    }
}

impl<'a, T> From<JavaCompletableFuture<'a, T>> for JObject<'a> {
    fn from(value: JavaCompletableFuture<'a, T>) -> Self {
        value.future_object
    }
}

fn convert_to_exception<'a, F>(env: &mut JNIEnv<'a>, error: SignalJniError, consume: F)
where
    F: FnOnce(&mut JNIEnv<'a>, Result<JThrowable<'a>, BridgeLayerError>, &dyn Display),
{
    // Handle special cases first.
    let error = match error {
        SignalJniError::Bridge(BridgeLayerError::CallbackException(callback, exception)) => {
            let throwable = env.new_local_ref(exception.as_obj()).map(JThrowable::from);
            consume(
                env,
                throwable.map_err(Into::into),
                &format!("error in method call '{callback}'"),
            );
            return;
        }
        SignalJniError::Io(error) if error.kind() == std::io::ErrorKind::Other => {
            let thrown_exception = error
                .get_ref()
                .and_then(|e| e.downcast_ref::<ThrownException>())
                .map(ThrownException::as_obj);

            if let Some(exception) = thrown_exception {
                consume(
                    env,
                    env.new_local_ref::<&JObject>(exception.as_ref())
                        .map(Into::into)
                        .map_err(Into::into),
                    &"error in callback".to_string(),
                );
                return;
            }
            SignalJniError::Io(error)
        }

        SignalJniError::Protocol(SignalProtocolError::ApplicationCallbackError(
            callback,
            exception,
        )) => {
            // The usual way to write this code would be to match on the result of Error::downcast.
            // However, the "failure" result, which is intended to return the original type back,
            // only supports Send and Sync as additional traits. For anything else, we have to test first.
            if <dyn Error>::is::<ThrownException>(&*exception) {
                let exception =
                    <dyn Error>::downcast::<ThrownException>(exception).expect("just checked");
                convert_to_exception(
                    env,
                    SignalJniError::Bridge(BridgeLayerError::CallbackException(
                        callback, *exception,
                    )),
                    consume,
                );
                return;
            }

            // Fall through to generic handling below.
            SignalJniError::Protocol(SignalProtocolError::ApplicationCallbackError(
                callback, exception,
            ))
        }

        SignalJniError::Protocol(SignalProtocolError::UntrustedIdentity(ref addr)) => {
            let throwable = env.new_string(addr.name()).and_then(|addr_name| {
                Ok(new_object(
                    env,
                    jni_class_name!(org.signal.libsignal.protocol.UntrustedIdentityException),
                    jni_args!((addr_name => java.lang.String) -> void),
                )?
                .into())
            });

            consume(env, throwable.map_err(Into::into), &error);
            return;
        }

        SignalJniError::Protocol(SignalProtocolError::SessionNotFound(ref addr)) => {
            let throwable = protocol_address_to_jobject(env, addr)
                .and_then(|addr_object| Ok((addr_object, env.new_string(error.to_string())?)))
                .and_then(|(addr_object, message)| {
                    Ok(new_object(
                        env,
                        jni_class_name!(org.signal.libsignal.protocol.NoSessionException),
                        jni_args!((
                            addr_object => org.signal.libsignal.protocol.SignalProtocolAddress,
                            message => java.lang.String,
                        ) -> void),
                    )?
                    .into())
                });

            consume(env, throwable, &error);
            return;
        }

        SignalJniError::Protocol(SignalProtocolError::InvalidRegistrationId(ref addr, _value)) => {
            let throwable = protocol_address_to_jobject(env, addr)
                .and_then(|addr_object| Ok((addr_object, env.new_string(error.to_string())?)))
                .and_then(|(addr_object, message)| {
                    Ok(new_object(
                        env,
                        jni_class_name!(
                            org.signal.libsignal.protocol.InvalidRegistrationIdException
                        ),
                        jni_args!((
                            addr_object => org.signal.libsignal.protocol.SignalProtocolAddress,
                            message => java.lang.String,
                        ) -> void),
                    )?
                    .into())
                });

            consume(env, throwable, &error);
            return;
        }

        SignalJniError::Protocol(SignalProtocolError::InvalidSenderKeySession {
            distribution_id,
        }) => {
            let throwable = distribution_id
                .convert_into(env)
                .and_then(|distribution_id_obj| {
                    Ok((distribution_id_obj, env.new_string(error.to_string())?))
                })
                .and_then(|(distribution_id_obj, message)| {
                    Ok(new_object(
                        env,
                        jni_class_name!(
                            org.signal
                                .libsignal
                                .protocol
                                .groups
                                .InvalidSenderKeySessionException
                        ),
                        jni_args!((
                            distribution_id_obj => java.util.UUID,
                            message => java.lang.String,
                        ) -> void),
                    )?
                    .into())
                });

            consume(env, throwable, &error);
            return;
        }

        SignalJniError::Protocol(SignalProtocolError::FingerprintVersionMismatch(theirs, ours)) => {
            let throwable = new_object(
                env,
                jni_class_name!(
                    org.signal
                        .libsignal
                        .protocol
                        .fingerprint
                        .FingerprintVersionMismatchException
                ),
                jni_args!((theirs as jint => int, ours as jint => int) -> void),
            )
            .map(JThrowable::from);

            consume(env, throwable.map_err(Into::into), &error);
            return;
        }

        SignalJniError::Protocol(SignalProtocolError::SealedSenderSelfSend) => {
            let throwable = new_object(
                env,
                jni_class_name!(org.signal.libsignal.metadata.SelfSendException),
                jni_args!(() -> void),
            )
            .map(JThrowable::from);

            consume(env, throwable.map_err(Into::into), &error);
            return;
        }

        SignalJniError::Bridge(BridgeLayerError::UnexpectedPanic(_))
        | SignalJniError::Bridge(BridgeLayerError::BadJniParameter(_))
        | SignalJniError::Bridge(BridgeLayerError::UnexpectedJniResultType(_, _)) => {
            // java.lang.AssertionError has a slightly different signature.
            let throwable = env.new_string(error.to_string()).and_then(|message| {
                Ok(new_object(
                    env,
                    jni_class_name!(java.lang.AssertionError),
                    jni_args!((message => java.lang.Object) -> void),
                )?
                .into())
            });

            consume(env, throwable.map_err(Into::into), &error);
            return;
        }

        e => e,
    };

    let exception_type = match &error {
        SignalJniError::Bridge(BridgeLayerError::NullPointer(_)) => {
            jni_class_name!(java.lang.NullPointerException)
        }

<<<<<<< HEAD
        SignalJniError::Protocol(SignalProtocolError::InvalidState(_, _)) => {
=======
        SignalJniError::Signal(SignalProtocolError::InvalidState(_, _))
        | SignalJniError::SignalChat(SignalChatError::StreamNotOpened())
        | SignalJniError::Grpc(GrpcError::StreamNotOpened())
        | SignalJniError::Quic(QuicError::StreamNotOpened())
        | SignalJniError::SignalCrypto(SignalCryptoError::InvalidState) => {
>>>>>>> 1a3dedb6
            jni_class_name!(java.lang.IllegalStateException)
        }

        SignalJniError::Protocol(SignalProtocolError::InvalidArgument(_))
        | SignalJniError::SignalCrypto(SignalCryptoError::UnknownAlgorithm(_, _))
        | SignalJniError::SignalCrypto(SignalCryptoError::InvalidInputSize)
        | SignalJniError::SignalCrypto(SignalCryptoError::InvalidNonceSize)
        | SignalJniError::Bridge(BridgeLayerError::BadArgument(_))
        | SignalJniError::Bridge(BridgeLayerError::IncorrectArrayLength { .. }) => {
            jni_class_name!(java.lang.IllegalArgumentException)
        }

        SignalJniError::Bridge(BridgeLayerError::IntegerOverflow(_))
        | SignalJniError::Bridge(BridgeLayerError::Jni(_))
        | SignalJniError::Protocol(SignalProtocolError::ApplicationCallbackError(_, _))
        | SignalJniError::Protocol(SignalProtocolError::FfiBindingError(_))
        | SignalJniError::DeviceTransfer(DeviceTransferError::InternalError(_))
        | SignalJniError::DeviceTransfer(DeviceTransferError::KeyDecodingFailed)
        | SignalJniError::SignalChat(SignalChatError::InvalidArgument(_))
        | SignalJniError::Grpc(GrpcError::InvalidArgument(_))
        | SignalJniError::Quic(QuicError::InvalidArgument(_)) => {
            jni_class_name!(java.lang.RuntimeException)
        }

<<<<<<< HEAD
        SignalJniError::Protocol(SignalProtocolError::DuplicatedMessage(_, _)) => {
=======
        SignalJniError::Quic(QuicError::RecvFailed(_))
        | SignalJniError::Quic(QuicError::SendFailed(_)) => {
            jni_class_name!(java.io.IOException)
        }

        SignalJniError::Signal(SignalProtocolError::DuplicatedMessage(_, _)) => {
>>>>>>> 1a3dedb6
            jni_class_name!(org.signal.libsignal.protocol.DuplicateMessageException)
        }

        SignalJniError::Protocol(SignalProtocolError::InvalidPreKeyId)
        | SignalJniError::Protocol(SignalProtocolError::InvalidSignedPreKeyId)
        | SignalJniError::Protocol(SignalProtocolError::InvalidKyberPreKeyId) => {
            jni_class_name!(org.signal.libsignal.protocol.InvalidKeyIdException)
        }

        SignalJniError::Protocol(SignalProtocolError::NoKeyTypeIdentifier)
        | SignalJniError::Protocol(SignalProtocolError::SignatureValidationFailed)
        | SignalJniError::Protocol(SignalProtocolError::BadKeyType(_))
        | SignalJniError::Protocol(SignalProtocolError::BadKeyLength(_, _))
        | SignalJniError::Protocol(SignalProtocolError::InvalidMacKeyLength(_))
        | SignalJniError::Protocol(SignalProtocolError::BadKEMKeyType(_))
        | SignalJniError::Protocol(SignalProtocolError::WrongKEMKeyType(_, _))
        | SignalJniError::Protocol(SignalProtocolError::BadKEMKeyLength(_, _))
        | SignalJniError::SignalCrypto(SignalCryptoError::InvalidKeySize) => {
            jni_class_name!(org.signal.libsignal.protocol.InvalidKeyException)
        }

        SignalJniError::Protocol(SignalProtocolError::NoSenderKeyState { .. }) => {
            jni_class_name!(org.signal.libsignal.protocol.NoSessionException)
        }

        SignalJniError::Protocol(SignalProtocolError::InvalidSessionStructure(_)) => {
            jni_class_name!(org.signal.libsignal.protocol.InvalidSessionException)
        }

        SignalJniError::Protocol(SignalProtocolError::InvalidMessage(..))
        | SignalJniError::Protocol(SignalProtocolError::CiphertextMessageTooShort(_))
        | SignalJniError::Protocol(SignalProtocolError::InvalidProtobufEncoding)
        | SignalJniError::Protocol(SignalProtocolError::InvalidSealedSenderMessage(_))
        | SignalJniError::Protocol(SignalProtocolError::BadKEMCiphertextLength(_, _))
        | SignalJniError::SignalCrypto(SignalCryptoError::InvalidTag) => {
            jni_class_name!(org.signal.libsignal.protocol.InvalidMessageException)
        }

        SignalJniError::Protocol(SignalProtocolError::UnrecognizedCiphertextVersion(_))
        | SignalJniError::Protocol(SignalProtocolError::UnrecognizedMessageVersion(_))
        | SignalJniError::Protocol(SignalProtocolError::UnknownSealedSenderVersion(_)) => {
            jni_class_name!(org.signal.libsignal.protocol.InvalidVersionException)
        }

        SignalJniError::Protocol(SignalProtocolError::LegacyCiphertextVersion(_)) => {
            jni_class_name!(org.signal.libsignal.protocol.LegacyMessageException)
        }

        SignalJniError::Protocol(SignalProtocolError::FingerprintParsingError) => {
            jni_class_name!(
                org.signal
                    .libsignal
                    .protocol
                    .fingerprint
                    .FingerprintParsingException
            )
        }

        SignalJniError::Protocol(SignalProtocolError::SealedSenderSelfSend)
        | SignalJniError::Protocol(SignalProtocolError::UntrustedIdentity(_))
        | SignalJniError::Protocol(SignalProtocolError::FingerprintVersionMismatch(_, _))
        | SignalJniError::Protocol(SignalProtocolError::SessionNotFound(..))
        | SignalJniError::Protocol(SignalProtocolError::InvalidRegistrationId(..))
        | SignalJniError::Protocol(SignalProtocolError::InvalidSenderKeySession { .. })
        | SignalJniError::Bridge(BridgeLayerError::BadJniParameter(_))
        | SignalJniError::Bridge(BridgeLayerError::UnexpectedJniResultType(_, _))
        | SignalJniError::Bridge(BridgeLayerError::CallbackException(_, _))
        | SignalJniError::Bridge(BridgeLayerError::UnexpectedPanic(_)) => {
            unreachable!("already handled in prior match")
        }

        SignalJniError::HsmEnclave(HsmEnclaveError::HSMHandshakeError(_))
        | SignalJniError::HsmEnclave(HsmEnclaveError::HSMCommunicationError(_)) => {
            jni_class_name!(
                org.signal
                    .libsignal
                    .hsmenclave
                    .EnclaveCommunicationFailureException
            )
        }
        SignalJniError::HsmEnclave(HsmEnclaveError::TrustedCodeError) => {
            jni_class_name!(org.signal.libsignal.hsmenclave.TrustedCodeMismatchException)
        }
        SignalJniError::HsmEnclave(HsmEnclaveError::InvalidPublicKeyError)
        | SignalJniError::HsmEnclave(HsmEnclaveError::InvalidCodeHashError) => {
            jni_class_name!(java.lang.IllegalArgumentException)
        }
        SignalJniError::HsmEnclave(HsmEnclaveError::InvalidBridgeStateError) => {
            jni_class_name!(java.lang.IllegalStateException)
        }

        SignalJniError::Sgx(SgxError::NoiseHandshakeError(_))
        | SignalJniError::Sgx(SgxError::NoiseError(_)) => {
            jni_class_name!(org.signal.libsignal.attest.SgxCommunicationFailureException)
        }
        SignalJniError::Sgx(SgxError::AttestationError(_)) => {
            jni_class_name!(org.signal.libsignal.attest.DcapException)
        }
        SignalJniError::Sgx(SgxError::AttestationDataError { .. }) => {
            jni_class_name!(org.signal.libsignal.attest.AttestationDataException)
        }
        SignalJniError::Sgx(SgxError::InvalidBridgeStateError) => {
            jni_class_name!(java.lang.IllegalStateException)
        }

        SignalJniError::Pin(PinError::Argon2Error(_))
        | SignalJniError::Pin(PinError::DecodingError(_))
        | SignalJniError::Pin(PinError::MrenclaveLookupError) => {
            jni_class_name!(java.lang.IllegalArgumentException)
        }

        SignalJniError::ZkGroupDeserializationFailure(_) => {
            jni_class_name!(org.signal.libsignal.zkgroup.InvalidInputException)
        }

        SignalJniError::ZkGroupVerificationFailure(_) => {
            jni_class_name!(org.signal.libsignal.zkgroup.VerificationFailedException)
        }

        SignalJniError::UsernameError(UsernameError::NicknameCannotBeEmpty) => {
            jni_class_name!(org.signal.libsignal.usernames.CannotBeEmptyException)
        }

        SignalJniError::UsernameError(UsernameError::NicknameCannotStartWithDigit) => {
            jni_class_name!(org.signal.libsignal.usernames.CannotStartWithDigitException)
        }

        SignalJniError::UsernameError(UsernameError::MissingSeparator) => {
            jni_class_name!(org.signal.libsignal.usernames.MissingSeparatorException)
        }

        SignalJniError::UsernameError(UsernameError::BadNicknameCharacter) => {
            jni_class_name!(org.signal.libsignal.usernames.BadNicknameCharacterException)
        }

        SignalJniError::UsernameError(UsernameError::NicknameTooShort) => {
            jni_class_name!(org.signal.libsignal.usernames.NicknameTooShortException)
        }

        SignalJniError::UsernameError(UsernameError::NicknameTooLong) => {
            jni_class_name!(org.signal.libsignal.usernames.NicknameTooLongException)
        }

        SignalJniError::UsernameError(UsernameError::DiscriminatorCannotBeEmpty) => {
            jni_class_name!(
                org.signal
                    .libsignal
                    .usernames
                    .DiscriminatorCannotBeEmptyException
            )
        }

        SignalJniError::UsernameError(UsernameError::DiscriminatorCannotBeZero) => {
            jni_class_name!(
                org.signal
                    .libsignal
                    .usernames
                    .DiscriminatorCannotBeZeroException
            )
        }

        SignalJniError::UsernameError(UsernameError::DiscriminatorCannotBeSingleDigit) => {
            jni_class_name!(
                org.signal
                    .libsignal
                    .usernames
                    .DiscriminatorCannotBeSingleDigitException
            )
        }

        SignalJniError::UsernameError(UsernameError::DiscriminatorCannotHaveLeadingZeros) => {
            jni_class_name!(
                org.signal
                    .libsignal
                    .usernames
                    .DiscriminatorCannotHaveLeadingZerosException
            )
        }

        SignalJniError::UsernameError(UsernameError::BadDiscriminatorCharacter) => {
            jni_class_name!(
                org.signal
                    .libsignal
                    .usernames
                    .BadDiscriminatorCharacterException
            )
        }

        SignalJniError::UsernameError(UsernameError::DiscriminatorTooLarge) => {
            jni_class_name!(
                org.signal
                    .libsignal
                    .usernames
                    .DiscriminatorTooLargeException
            )
        }

        SignalJniError::UsernameProofError(usernames::ProofVerificationFailure) => {
            jni_class_name!(
                org.signal
                    .libsignal
                    .usernames
                    .ProofVerificationFailureException
            )
        }

        SignalJniError::UsernameLinkError(UsernameLinkError::InputDataTooLong) => {
            jni_class_name!(org.signal.libsignal.usernames.UsernameLinkInputDataTooLong)
        }

        SignalJniError::UsernameLinkError(UsernameLinkError::InvalidEntropyDataLength) => {
            jni_class_name!(
                org.signal
                    .libsignal
                    .usernames
                    .UsernameLinkInvalidEntropyDataLength
            )
        }

        SignalJniError::UsernameLinkError(_) => {
            jni_class_name!(org.signal.libsignal.usernames.UsernameLinkInvalidLinkData)
        }

        SignalJniError::Io(_) => {
            jni_class_name!(java.io.IOException)
        }

        #[cfg(feature = "signal-media")]
        SignalJniError::Mp4SanitizeParse(_) | SignalJniError::WebpSanitizeParse(_) => {
            jni_class_name!(org.signal.libsignal.media.ParseException)
        }

        SignalJniError::Cdsi(_) => jni_class_name!(org.signal.libsignal.net.CdsiLookupException),
        SignalJniError::Net(_) => jni_class_name!(org.signal.libsignal.net.NetworkException),
        #[cfg(feature = "testing-fns")]
        SignalJniError::TestingError { exception_class } => exception_class,
    };

    let throwable = env
        .new_string(error.to_string())
        .and_then(|message| {
            let class = get_preloaded_class(env, exception_type)
                .transpose()
                .unwrap_or_else(|| env.find_class(exception_type))?;
            Ok(new_object(env, class, jni_args!((message => java.lang.String) -> void))?.into())
        })
        .map_err(Into::into);
    consume(env, throwable, &error)
}

/// Translates errors into Java exceptions.
///
/// Exceptions thrown in callbacks will be rethrown; all other errors will be mapped to an
/// appropriate Java exception class and thrown.
fn throw_error(env: &mut JNIEnv, error: SignalJniError) {
    convert_to_exception(env, error, |env, throwable, error| match throwable {
        Err(failure) => log::error!("failed to create exception for {}: {}", error, failure),
        Ok(throwable) => {
            let result = env.throw(throwable);
            if let Err(failure) = result {
                log::error!("failed to throw exception for {}: {}", error, failure);
            }
        }
    });
}

#[inline(always)]
pub fn run_ffi_safe<'local, F, R>(env: &mut JNIEnv<'local>, f: F) -> R
where
    F: for<'a> FnOnce(&'a mut JNIEnv<'local>) -> Result<R, SignalJniError> + std::panic::UnwindSafe,
    R: Default,
{
    // This AssertUnwindSafe is not technically safe.
    // If we get a panic downstream, it is entirely possible the Java environment won't be usable anymore.
    // But if that's the case, we've got bigger problems!
    // So if we want to catch panics, we have to allow this.
    match std::panic::catch_unwind(std::panic::AssertUnwindSafe(|| f(env))) {
        Ok(Ok(r)) => r,
        Ok(Err(e)) => {
            throw_error(env, e);
            R::default()
        }
        Err(r) => {
            throw_error(env, BridgeLayerError::UnexpectedPanic(r).into());
            R::default()
        }
    }
}

pub unsafe fn native_handle_cast<T>(
    handle: ObjectHandle,
) -> Result<&'static mut T, BridgeLayerError> {
    /*
    Should we try testing the encoded pointer for sanity here, beyond
    being null? For example verifying that lowest bits are zero,
    highest bits are zero, greater than 64K, etc?
    */
    if handle == 0 {
        return Err(BridgeLayerError::NullPointer(None));
    }

    Ok(&mut *(handle as *mut T))
}

/// Calls a method and translates any thrown exceptions to
/// [`BridgeLayerError::CallbackException`].
///
/// Wraps [`JNIEnv::call_method`].
/// The result must have the correct type, or [`BridgeLayerError::UnexpectedJniResultType`] will be
/// returned instead.
pub fn call_method_checked<
    'input,
    'output,
    O: AsRef<JObject<'input>>,
    R: TryFrom<JValueOwned<'output>>,
    const LEN: usize,
>(
    env: &mut JNIEnv<'output>,
    obj: O,
    fn_name: &'static str,
    args: JniArgs<R, LEN>,
) -> Result<R, BridgeLayerError> {
    // Note that we are *not* unwrapping the result yet!
    // We need to check for exceptions *first*.
    let result = env.call_method(obj, fn_name, args.sig, &args.args);
    check_exceptions_and_convert_result(env, fn_name, result)
}

/// Calls a method and translates any thrown exceptions to
/// [`BridgeLayerError::CallbackException`].
///
/// Wraps [`JNIEnv::call_static_method`].
/// The result must have the correct type, or [`BridgeLayerError::UnexpectedJniResultType`] will be
/// returned instead.
pub fn call_static_method_checked<
    'input,
    'output,
    C: jni::descriptors::Desc<'output, JClass<'input>>,
    R: TryFrom<JValueOwned<'output>>,
    const LEN: usize,
>(
    env: &mut JNIEnv<'output>,
    cls: C,
    fn_name: &'static str,
    args: JniArgs<R, LEN>,
) -> Result<R, BridgeLayerError> {
    // Note that we are *not* unwrapping the result yet!
    // We need to check for exceptions *first*.
    let result = env.call_static_method(cls, fn_name, args.sig, &args.args);
    check_exceptions_and_convert_result(env, fn_name, result)
}

fn check_exceptions_and_convert_result<'output, R: TryFrom<JValueOwned<'output>>>(
    env: &mut JNIEnv<'output>,
    fn_name: &'static str,
    result: jni::errors::Result<JValueOwned<'output>>,
) -> Result<R, BridgeLayerError> {
    let throwable = env.exception_occurred()?;
    if **throwable == *JObject::null() {
        let result = result?;
        let type_name = result.type_name();
        result
            .try_into()
            .map_err(|_| BridgeLayerError::UnexpectedJniResultType(fn_name, type_name))
    } else {
        env.exception_clear()?;

        Err(BridgeLayerError::CallbackException(
            fn_name,
            ThrownException::new(env, throwable)?,
        ))
    }
}

static PRELOADED_CLASSES: OnceCell<HashMap<&'static str, GlobalRef>> = OnceCell::new();

const PRELOADED_CLASS_NAMES: &[&str] = &[
    jni_class_name!(org.signal.libsignal.net.CdsiLookupResponse::Entry),
    jni_class_name!(org.signal.libsignal.net.CdsiLookupResponse),
    jni_class_name!(org.signal.libsignal.internal.TestingException),
];

/// Preloads some classes from the provided [`JNIEnv`].
///
/// Uses [`JNIEnv::find_class`] to cache some classes in a static variable for
/// later. These cached class instances can later be retrieved with
/// [`get_preloaded_class`].
pub fn preload_classes(env: &mut JNIEnv<'_>) -> Result<(), BridgeLayerError> {
    let _saved = PRELOADED_CLASSES.get_or_try_init(|| {
        let no_class_found_exceptions = {
            let first = env.find_class(jni_class_name!(java.lang.NoClassDefFoundError))?;
            let second = env.find_class(jni_class_name!(java.lang.ClassNotFoundException))?;
            [first, second]
        };

        let is_not_found_exception =
            |throwable: &JThrowable<'_>, env: &JNIEnv<'_>| -> jni::errors::Result<bool> {
                for no_class_found in &no_class_found_exceptions {
                    if env.is_same_object(env.get_object_class(throwable)?, no_class_found)? {
                        return Ok(true);
                    }
                }
                Ok(false)
            };

        PRELOADED_CLASS_NAMES
            .iter()
            .map(|name| {
                let find_class_result = env.find_class(name);
                let throwable = env.exception_occurred()?;
                let class = if **throwable == *JObject::null() {
                    find_class_result?
                } else {
                    env.exception_clear()?;

                    if !is_not_found_exception(&throwable, env)? {
                        return Err(BridgeLayerError::CallbackException(
                            "FindClass",
                            ThrownException::new(env, throwable)?,
                        ));
                    }

                    // Ignore failures caused by nonexistent classes. This
                    // allows the same native library to be used with JAR files
                    // that contain different subsets of classes.
                    JObject::null().into()
                };
                Ok((*name, env.new_global_ref(class)?))
            })
            .collect::<Result<HashMap<_, _>, BridgeLayerError>>()
    })?;

    Ok(())
}

/// Loads a previously cached class.
///
/// Looks up the given class name saved by [`preload_classes`], if there was
/// one. Returns `Ok(None)` otherwise.
///
/// This is useful on platforms like Android where JVM-spawned threads have
/// access to application-defined classes but native threads (including Tokio
/// runtime threads) do not. A class object cached from a JVM-spawned thread can
/// be used by natively-spawned threads to access application-defined types.
pub fn get_preloaded_class<'output>(
    env: &mut JNIEnv<'output>,
    name: &'static str,
) -> Result<Option<JClass<'output>>, jni::errors::Error> {
    let class = PRELOADED_CLASSES
        .get()
        .expect("Java classes were not preloaded")
        .get(&name);

    let local_ref = class.map(|class| env.new_local_ref(class)).transpose()?;

    Ok(local_ref.map(Into::into))
}

/// Constructs a new object using [`JniArgs`].
///
/// Wraps [`JNIEnv::new_object`]; all arguments are the same.
pub fn new_object<
    'output,
    C: jni::descriptors::Desc<'output, JClass<'output>>,
    const LEN: usize,
>(
    env: &mut JNIEnv<'output>,
    cls: C,
    args: JniArgs<(), LEN>,
) -> jni::errors::Result<JObject<'output>> {
    env.new_object(cls, args.sig, &args.args)
}

/// Constructs a Java object from the given boxed Rust value.
///
/// Assumes there's a corresponding constructor that takes a single `long` to represent the address.
pub fn jobject_from_native_handle<'a>(
    env: &mut JNIEnv<'a>,
    class_name: &str,
    boxed_handle: ObjectHandle,
) -> Result<JObject<'a>, BridgeLayerError> {
    Ok(new_object(
        env,
        class_name,
        jni_args!((boxed_handle => long) -> void),
    )?)
}

/// Constructs a Java SignalProtocolAddress from a ProtocolAddress value.
///
/// A convenience wrapper around `jobject_from_native_handle` for SignalProtocolAddress.
fn protocol_address_to_jobject<'a>(
    env: &mut JNIEnv<'a>,
    address: &ProtocolAddress,
) -> Result<JObject<'a>, BridgeLayerError> {
    let handle = address.clone().convert_into(env)?;
    jobject_from_native_handle(
        env,
        jni_class_name!(org.signal.libsignal.protocol.SignalProtocolAddress),
        handle,
    )
}

/// Verifies that a Java object is a non-`null` instance of the given class.
pub fn check_jobject_type(
    env: &mut JNIEnv,
    obj: &JObject,
    class_name: &'static str,
) -> Result<(), BridgeLayerError> {
    if obj.is_null() {
        return Err(BridgeLayerError::NullPointer(Some(class_name)));
    }

    let class = env.find_class(class_name)?;

    if !env.is_instance_of(obj, class)? {
        return Err(BridgeLayerError::BadJniParameter(class_name));
    }

    Ok(())
}

/// Calls a method, then clones the Rust value from the result.
///
/// The method is assumed to return a type with a `long nativeHandle()` method, which in turn must
/// produce a boxed Rust value.
pub fn get_object_with_native_handle<T: 'static + Clone, const LEN: usize>(
    env: &mut JNIEnv,
    store_obj: &JObject,
    callback_args: JniArgs<JObject<'_>, LEN>,
    callback_fn: &'static str,
) -> Result<Option<T>, SignalJniError> {
    env.with_local_frame(64, |env| -> SignalJniResult<Option<T>> {
        let obj = call_method_checked(
            env,
            store_obj,
            callback_fn,
            callback_args.for_nested_frame(),
        )?;
        if obj.is_null() {
            return Ok(None);
        }

        let handle: jlong = env
            .get_field(obj, "unsafeHandle", jni_signature!(long))?
            .try_into()?;
        if handle == 0 {
            return Ok(None);
        }

        let object = unsafe { native_handle_cast::<T>(handle)? };
        Ok(Some(object.clone()))
    })
}

/// Calls a method, then serializes the result.
///
/// The method is assumed to return a type with a `byte[] serialize()` method.
pub fn get_object_with_serialization<const LEN: usize>(
    env: &mut JNIEnv,
    store_obj: &JObject,
    callback_args: JniArgs<JObject<'_>, LEN>,
    callback_fn: &'static str,
) -> Result<Option<Vec<u8>>, SignalJniError> {
    env.with_local_frame(64, |env| -> SignalJniResult<Option<Vec<u8>>> {
        let obj = call_method_checked(
            env,
            store_obj,
            callback_fn,
            callback_args.for_nested_frame(),
        )?;

        if obj.is_null() {
            return Ok(None);
        }

        let bytes: JByteArray =
            call_method_checked(env, obj, "serialize", jni_args!(() -> [byte]))?.into();

        Ok(Some(env.convert_byte_array(bytes)?))
    })
}

/// Like [CiphertextMessage], but non-owning.
///
/// Java has an interface for CiphertextMessage instead of an opaque handle, so we need to do extra
/// work to bridge it back to Rust.
#[derive(Clone, Copy)]
pub enum CiphertextMessageRef<'a> {
    SignalMessage(&'a SignalMessage),
    PreKeySignalMessage(&'a PreKeySignalMessage),
    SenderKeyMessage(&'a SenderKeyMessage),
    PlaintextContent(&'a PlaintextContent),
}

impl<'a> CiphertextMessageRef<'a> {
    pub fn message_type(self) -> CiphertextMessageType {
        match self {
            CiphertextMessageRef::SignalMessage(_) => CiphertextMessageType::Whisper,
            CiphertextMessageRef::PreKeySignalMessage(_) => CiphertextMessageType::PreKey,
            CiphertextMessageRef::SenderKeyMessage(_) => CiphertextMessageType::SenderKey,
            CiphertextMessageRef::PlaintextContent(_) => CiphertextMessageType::Plaintext,
        }
    }

    pub fn serialize(self) -> &'a [u8] {
        match self {
            CiphertextMessageRef::SignalMessage(x) => x.serialized(),
            CiphertextMessageRef::PreKeySignalMessage(x) => x.serialized(),
            CiphertextMessageRef::SenderKeyMessage(x) => x.serialized(),
            CiphertextMessageRef::PlaintextContent(x) => x.serialized(),
        }
    }
}

/// Used by [`bridge_handle`](crate::support::bridge_handle).
///
/// Not intended to be invoked directly.
macro_rules! jni_bridge_destroy {
    ( $typ:ty as $jni_name:ident ) => {
        paste! {
            #[export_name = concat!(
                env!("LIBSIGNAL_BRIDGE_FN_PREFIX_JNI"),
                stringify!($jni_name),
                "_1Destroy"
            )]
            #[allow(non_snake_case)]
            pub unsafe extern "C" fn [<__bridge_handle_jni_ $jni_name _destroy>](
                _env: jni::JNIEnv,
                _class: jni::JClass,
                handle: jni::ObjectHandle,
            ) {
                if handle != 0 {
                    let _boxed_value = Box::from_raw(handle as *mut $typ);
                }
            }
        }
    };
}

/// A wrapper around a cloned [`JNIEnv`] that forces scoped use.
///
/// This sidesteps the safety issues with [`JNIEnv::unsafe_clone`] as long as an environment from an
/// outer frame is not used within an inner frame. (Really, this same condition makes `unsafe_clone`
/// safe as well, but using `EnvHandle` is a good reminder since it *only* allows scoped access.)
struct EnvHandle<'a> {
    env: JNIEnv<'a>,
}

impl<'a> EnvHandle<'a> {
    fn new(env: &JNIEnv<'a>) -> Self {
        Self {
            env: unsafe { env.unsafe_clone() },
        }
    }

    /// See [`JNIEnv::with_local_frame`].
    fn with_local_frame<F, T, E>(&mut self, capacity: i32, f: F) -> Result<T, E>
    where
        F: FnOnce(&mut JNIEnv<'_>) -> Result<T, E>,
        E: From<jni::errors::Error>,
    {
        self.env.with_local_frame(capacity, f)
    }
}

/// A helper to convert a primitive value, like `int`, to its boxed types, like `Integer`.
///
/// A value that's already an object will be unchanged. A `void` "value" will be converted to
/// `null`.
fn box_primitive_if_needed<'a>(
    env: &mut JNIEnv<'a>,
    value: JValueOwned<'a>,
) -> jni::errors::Result<JObject<'a>> {
    match value {
        JValueOwned::Object(object) => Ok(object),
        JValueOwned::Byte(v) => new_object(
            env,
            jni_class_name!(java.lang.Byte),
            jni_args!((v => byte) -> void),
        ),
        JValueOwned::Char(v) => new_object(
            env,
            jni_class_name!(java.lang.Character),
            jni_args!((v => char) -> void),
        ),
        JValueOwned::Short(v) => new_object(
            env,
            jni_class_name!(java.lang.Short),
            jni_args!((v => short) -> void),
        ),
        JValueOwned::Int(v) => new_object(
            env,
            jni_class_name!(java.lang.Integer),
            jni_args!((v => int) -> void),
        ),
        JValueOwned::Long(v) => new_object(
            env,
            jni_class_name!(java.lang.Long),
            jni_args!((v => long) -> void),
        ),
        JValueOwned::Bool(v) => new_object(
            env,
            jni_class_name!(java.lang.Boolean),
            jni_args!((v != 0 => boolean) -> void),
        ),
        JValueOwned::Float(v) => new_object(
            env,
            jni_class_name!(java.lang.Float),
            jni_args!((v => float) -> void),
        ),
        JValueOwned::Double(v) => new_object(
            env,
            jni_class_name!(java.lang.Double),
            jni_args!((v => double) -> void),
        ),
        JValueOwned::Void => Ok(JObject::null()),
    }
}<|MERGE_RESOLUTION|>--- conflicted
+++ resolved
@@ -2,6 +2,7 @@
 // Copyright 2020-2021 Signal Messenger, LLC.
 // SPDX-License-Identifier: AGPL-3.0-only
 //
+use std::convert::{TryFrom, TryInto};
 use std::collections::HashMap;
 use std::error::Error;
 use std::fmt::Display;
@@ -13,21 +14,12 @@
 use jni::objects::{GlobalRef, JThrowable, JValue, JValueOwned};
 use jni::JavaVM;
 use libsignal_protocol::*;
-<<<<<<< HEAD
 use once_cell::sync::OnceCell;
-=======
 use signal_chat::Error as SignalChatError;
->>>>>>> 1a3dedb6
 use signal_crypto::Error as SignalCryptoError;
 use signal_grpc::{Error as GrpcError, GrpcReply, GrpcReplyListener};
+use signal_quic::{Error as QuicError, QuicCallbackListener};
 use signal_pin::Error as PinError;
-<<<<<<< HEAD
-=======
-use signal_quic::{Error as QuicError, QuicCallbackListener};
-use std::convert::{TryFrom, TryInto};
-use std::error::Error;
-use std::fmt::Display;
->>>>>>> 1a3dedb6
 
 pub(crate) use jni::objects::{
     AutoElements, JByteArray, JClass, JLongArray, JObject, JObjectArray, JString, ReleaseMode,
@@ -46,13 +38,11 @@
 mod error;
 pub use error::*;
 
-<<<<<<< HEAD
 mod futures;
 pub use futures::*;
-=======
+
 mod grpc;
 pub use grpc::*;
->>>>>>> 1a3dedb6
 
 mod io;
 pub use io::*;
@@ -295,15 +285,10 @@
             jni_class_name!(java.lang.NullPointerException)
         }
 
-<<<<<<< HEAD
-        SignalJniError::Protocol(SignalProtocolError::InvalidState(_, _)) => {
-=======
-        SignalJniError::Signal(SignalProtocolError::InvalidState(_, _))
+        SignalJniError::Protocol(SignalProtocolError::InvalidState(_, _))
         | SignalJniError::SignalChat(SignalChatError::StreamNotOpened())
         | SignalJniError::Grpc(GrpcError::StreamNotOpened())
-        | SignalJniError::Quic(QuicError::StreamNotOpened())
-        | SignalJniError::SignalCrypto(SignalCryptoError::InvalidState) => {
->>>>>>> 1a3dedb6
+        | SignalJniError::Quic(QuicError::StreamNotOpened()) => {
             jni_class_name!(java.lang.IllegalStateException)
         }
 
@@ -328,16 +313,12 @@
             jni_class_name!(java.lang.RuntimeException)
         }
 
-<<<<<<< HEAD
-        SignalJniError::Protocol(SignalProtocolError::DuplicatedMessage(_, _)) => {
-=======
         SignalJniError::Quic(QuicError::RecvFailed(_))
         | SignalJniError::Quic(QuicError::SendFailed(_)) => {
             jni_class_name!(java.io.IOException)
         }
 
-        SignalJniError::Signal(SignalProtocolError::DuplicatedMessage(_, _)) => {
->>>>>>> 1a3dedb6
+        SignalJniError::Protocol(SignalProtocolError::DuplicatedMessage(_, _)) => {
             jni_class_name!(org.signal.libsignal.protocol.DuplicateMessageException)
         }
 
