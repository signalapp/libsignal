--- conflicted
+++ resolved
@@ -315,11 +315,7 @@
 macro_rules! store {
     ($name:ident) => {
         paste! {
-<<<<<<< HEAD
             impl<'storage, 'param: 'storage, 'context: 'param> ArgTypeInfo<'storage, 'param, 'context>
-=======
-            impl<'storage, 'context: 'storage> ArgTypeInfo<'storage, 'context>
->>>>>>> b5ef7c64
                 for &'storage mut dyn $name
             {
                 type ArgType = JObject<'context>;
@@ -347,8 +343,6 @@
 store!(SignedPreKeyStore);
 store!(KyberPreKeyStore);
 store!(InputStream);
-<<<<<<< HEAD
-=======
 
 impl<'storage, 'context: 'storage> ArgTypeInfo<'storage, 'context>
     for &'storage mut dyn GrpcReplyListener
@@ -379,7 +373,6 @@
         Ok(stored)
     }
 }
->>>>>>> b5ef7c64
 
 /// A translation from a Java interface where the implementing class wraps the Rust handle.
 impl<'a> SimpleArgTypeInfo<'a> for CiphertextMessageRef<'a> {
@@ -719,7 +712,6 @@
 }
 
 /// A translation to a Java interface where the implementing class wraps the Rust handle.
-<<<<<<< HEAD
 impl<'a> ResultTypeInfo<'a> for CiphertextMessage {
     type ResultType = JavaCiphertextMessage<'a>;
     fn convert_into(self, env: &mut JNIEnv<'a>) -> SignalJniResult<Self::ResultType> {
@@ -764,185 +756,6 @@
 where
     SignalJniError: From<E>,
 {
-=======
-impl ResultTypeInfo for CiphertextMessage {
-    type ResultType = JavaReturnCiphertextMessage;
-    fn convert_into(self, env: &JNIEnv) -> SignalJniResult<Self::ResultType> {
-        let obj = match self {
-            CiphertextMessage::SignalMessage(m) => jobject_from_native_handle(
-                env,
-                jni_class_name!(org.signal.libsignal.protocol.message.SignalMessage),
-                m.convert_into(env)?,
-            ),
-            CiphertextMessage::PreKeySignalMessage(m) => jobject_from_native_handle(
-                env,
-                jni_class_name!(org.signal.libsignal.protocol.message.PreKeySignalMessage),
-                m.convert_into(env)?,
-            ),
-            CiphertextMessage::SenderKeyMessage(m) => jobject_from_native_handle(
-                env,
-                jni_class_name!(org.signal.libsignal.protocol.message.SenderKeyMessage),
-                m.convert_into(env)?,
-            ),
-            CiphertextMessage::PlaintextContent(m) => jobject_from_native_handle(
-                env,
-                jni_class_name!(org.signal.libsignal.protocol.message.PlaintextContent),
-                m.convert_into(env)?,
-            ),
-        };
-
-        Ok(obj?.into_inner())
-    }
-    fn convert_into_jobject(signal_jni_result: &SignalJniResult<Self::ResultType>) -> JObject {
-        signal_jni_result
-            .as_ref()
-            .map_or(JObject::null(), |&jobj| JObject::from(jobj))
-    }
-}
-
-impl<T: ResultTypeInfo> ResultTypeInfo for Result<T, SignalProtocolError> {
-    type ResultType = T::ResultType;
-    fn convert_into(self, env: &JNIEnv) -> SignalJniResult<Self::ResultType> {
-        T::convert_into(self?, env)
-    }
-    fn convert_into_jobject(signal_jni_result: &SignalJniResult<Self::ResultType>) -> JObject {
-        <T as ResultTypeInfo>::convert_into_jobject(signal_jni_result)
-    }
-}
-
-impl<T: ResultTypeInfo> ResultTypeInfo for Result<T, device_transfer::Error> {
-    type ResultType = T::ResultType;
-    fn convert_into(self, env: &JNIEnv) -> SignalJniResult<Self::ResultType> {
-        T::convert_into(self?, env)
-    }
-    fn convert_into_jobject(signal_jni_result: &SignalJniResult<Self::ResultType>) -> JObject {
-        <T as ResultTypeInfo>::convert_into_jobject(signal_jni_result)
-    }
-}
-
-impl<T: ResultTypeInfo> ResultTypeInfo for Result<T, signal_chat::Error> {
-    type ResultType = T::ResultType;
-    fn convert_into(self, env: &JNIEnv) -> SignalJniResult<Self::ResultType> {
-        T::convert_into(self?, env)
-    }
-    fn convert_into_jobject(signal_jni_result: &SignalJniResult<Self::ResultType>) -> JObject {
-        <T as ResultTypeInfo>::convert_into_jobject(signal_jni_result)
-    }
-}
-
-impl<T: ResultTypeInfo> ResultTypeInfo for Result<T, signal_grpc::Error> {
-    type ResultType = T::ResultType;
-    fn convert_into(self, env: &JNIEnv) -> SignalJniResult<Self::ResultType> {
-        T::convert_into(self?, env)
-    }
-    fn convert_into_jobject(signal_jni_result: &SignalJniResult<Self::ResultType>) -> JObject {
-        <T as ResultTypeInfo>::convert_into_jobject(signal_jni_result)
-    }
-}
-
-impl<T: ResultTypeInfo> ResultTypeInfo for Result<T, signal_quic::Error> {
-    type ResultType = T::ResultType;
-    fn convert_into(self, env: &JNIEnv) -> SignalJniResult<Self::ResultType> {
-        T::convert_into(self?, env)
-    }
-    fn convert_into_jobject(signal_jni_result: &SignalJniResult<Self::ResultType>) -> JObject {
-        <T as ResultTypeInfo>::convert_into_jobject(signal_jni_result)
-    }
-}
-
-impl<T: ResultTypeInfo> ResultTypeInfo for Result<T, attest::hsm_enclave::Error> {
-    type ResultType = T::ResultType;
-    fn convert_into(self, env: &JNIEnv) -> SignalJniResult<Self::ResultType> {
-        T::convert_into(self?, env)
-    }
-    fn convert_into_jobject(signal_jni_result: &SignalJniResult<Self::ResultType>) -> JObject {
-        <T as ResultTypeInfo>::convert_into_jobject(signal_jni_result)
-    }
-}
-
-impl<T: ResultTypeInfo> ResultTypeInfo for Result<T, attest::sgx_session::Error> {
-    type ResultType = T::ResultType;
-    fn convert_into(self, env: &JNIEnv) -> SignalJniResult<Self::ResultType> {
-        T::convert_into(self?, env)
-    }
-    fn convert_into_jobject(signal_jni_result: &SignalJniResult<Self::ResultType>) -> JObject {
-        <T as ResultTypeInfo>::convert_into_jobject(signal_jni_result)
-    }
-}
-
-impl<T: ResultTypeInfo> ResultTypeInfo for Result<T, signal_pin::Error> {
-    type ResultType = T::ResultType;
-    fn convert_into(self, env: &JNIEnv) -> SignalJniResult<Self::ResultType> {
-        T::convert_into(self?, env)
-    }
-    fn convert_into_jobject(signal_jni_result: &SignalJniResult<Self::ResultType>) -> JObject {
-        <T as ResultTypeInfo>::convert_into_jobject(signal_jni_result)
-    }
-}
-
-#[cfg(feature = "signal-media")]
-impl<T: ResultTypeInfo> ResultTypeInfo for Result<T, signal_media::sanitize::Error> {
-    type ResultType = T::ResultType;
-    fn convert_into(self, env: &JNIEnv) -> SignalJniResult<Self::ResultType> {
-        T::convert_into(self?, env)
-    }
-    fn convert_into_jobject(signal_jni_result: &SignalJniResult<Self::ResultType>) -> JObject {
-        <T as ResultTypeInfo>::convert_into_jobject(signal_jni_result)
-    }
-}
-
-impl<T: ResultTypeInfo> ResultTypeInfo for Result<T, signal_crypto::Error> {
-    type ResultType = T::ResultType;
-    fn convert_into(self, env: &JNIEnv) -> SignalJniResult<Self::ResultType> {
-        T::convert_into(self?, env)
-    }
-    fn convert_into_jobject(signal_jni_result: &SignalJniResult<Self::ResultType>) -> JObject {
-        <T as ResultTypeInfo>::convert_into_jobject(signal_jni_result)
-    }
-}
-
-impl<T: ResultTypeInfo> ResultTypeInfo for Result<T, zkgroup::ZkGroupVerificationFailure> {
-    type ResultType = T::ResultType;
-    fn convert_into(self, env: &JNIEnv) -> SignalJniResult<Self::ResultType> {
-        T::convert_into(self?, env)
-    }
-    fn convert_into_jobject(signal_jni_result: &SignalJniResult<Self::ResultType>) -> JObject {
-        <T as ResultTypeInfo>::convert_into_jobject(signal_jni_result)
-    }
-}
-
-impl<T: ResultTypeInfo> ResultTypeInfo for Result<T, zkgroup::ZkGroupDeserializationFailure> {
-    type ResultType = T::ResultType;
-    fn convert_into(self, env: &JNIEnv) -> SignalJniResult<Self::ResultType> {
-        T::convert_into(self?, env)
-    }
-    fn convert_into_jobject(signal_jni_result: &SignalJniResult<Self::ResultType>) -> JObject {
-        <T as ResultTypeInfo>::convert_into_jobject(signal_jni_result)
-    }
-}
-
-impl<T: ResultTypeInfo> ResultTypeInfo for Result<T, usernames::UsernameError> {
-    type ResultType = T::ResultType;
-    fn convert_into(self, env: &JNIEnv) -> SignalJniResult<Self::ResultType> {
-        T::convert_into(self?, env)
-    }
-    fn convert_into_jobject(signal_jni_result: &SignalJniResult<Self::ResultType>) -> JObject {
-        <T as ResultTypeInfo>::convert_into_jobject(signal_jni_result)
-    }
-}
-
-impl<T: ResultTypeInfo> ResultTypeInfo for Result<T, usernames::UsernameLinkError> {
-    type ResultType = T::ResultType;
-    fn convert_into(self, env: &JNIEnv) -> SignalJniResult<Self::ResultType> {
-        T::convert_into(self?, env)
-    }
-    fn convert_into_jobject(signal_jni_result: &SignalJniResult<Self::ResultType>) -> JObject {
-        <T as ResultTypeInfo>::convert_into_jobject(signal_jni_result)
-    }
-}
-
-impl<T: ResultTypeInfo> ResultTypeInfo for SignalJniResult<T> {
->>>>>>> b5ef7c64
     type ResultType = T::ResultType;
     fn convert_into(self, env: &mut JNIEnv<'a>) -> SignalJniResult<Self::ResultType> {
         T::convert_into(self?, env)
@@ -1050,35 +863,7 @@
     }
 }
 
-<<<<<<< HEAD
 impl<'a, T> SimpleArgTypeInfo<'a> for Serialized<T>
-=======
-impl ResultTypeInfo for ServiceId {
-    type ResultType = jbyteArray;
-    fn convert_into(self, env: &JNIEnv) -> SignalJniResult<Self::ResultType> {
-        Ok(env.byte_array_from_slice(&self.service_id_fixed_width_binary())?)
-    }
-    fn convert_into_jobject(signal_jni_result: &SignalJniResult<Self::ResultType>) -> JObject {
-        signal_jni_result
-            .as_ref()
-            .map_or(JObject::null(), |&jobj| JObject::from(jobj))
-    }
-}
-
-impl ResultTypeInfo for Aci {
-    type ResultType = jbyteArray;
-    fn convert_into(self, env: &JNIEnv) -> SignalJniResult<Self::ResultType> {
-        ServiceId::from(self).convert_into(env)
-    }
-    fn convert_into_jobject(signal_jni_result: &SignalJniResult<Self::ResultType>) -> JObject {
-        signal_jni_result
-            .as_ref()
-            .map_or(JObject::null(), |&jobj| JObject::from(jobj))
-    }
-}
-
-impl<T> SimpleArgTypeInfo<'_> for Serialized<T>
->>>>>>> b5ef7c64
 where
     T: FixedLengthBincodeSerializable + for<'x> serde::Deserialize<'x>,
 {
@@ -1106,15 +891,9 @@
     }
 }
 
-<<<<<<< HEAD
 impl<'a> SimpleArgTypeInfo<'a> for ServiceId {
     type ArgType = JByteArray<'a>;
     fn convert_from(env: &mut JNIEnv, foreign: &Self::ArgType) -> SignalJniResult<Self> {
-=======
-impl SimpleArgTypeInfo<'_> for ServiceId {
-    type ArgType = jbyteArray;
-    fn convert_from(env: &JNIEnv, foreign: Self::ArgType) -> SignalJniResult<Self> {
->>>>>>> b5ef7c64
         env.convert_byte_array(foreign)
             .ok()
             .and_then(|vec| vec.try_into().ok())
@@ -1129,41 +908,25 @@
     }
 }
 
-<<<<<<< HEAD
 impl<'a> SimpleArgTypeInfo<'a> for Aci {
     type ArgType = JByteArray<'a>;
     fn convert_from(env: &mut JNIEnv<'a>, foreign: &Self::ArgType) -> SignalJniResult<Self> {
-=======
-impl SimpleArgTypeInfo<'_> for Aci {
-    type ArgType = jbyteArray;
-    fn convert_from(env: &JNIEnv, foreign: Self::ArgType) -> SignalJniResult<Self> {
->>>>>>> b5ef7c64
         ServiceId::convert_from(env, foreign)?
             .try_into()
             .map_err(|_| SignalProtocolError::InvalidArgument("not an ACI".to_string()).into())
     }
 }
 
-<<<<<<< HEAD
 impl<'a> SimpleArgTypeInfo<'a> for Pni {
     type ArgType = JByteArray<'a>;
     fn convert_from(env: &mut JNIEnv<'a>, foreign: &Self::ArgType) -> SignalJniResult<Self> {
-=======
-impl SimpleArgTypeInfo<'_> for Pni {
-    type ArgType = jbyteArray;
-    fn convert_from(env: &JNIEnv, foreign: Self::ArgType) -> SignalJniResult<Self> {
->>>>>>> b5ef7c64
         ServiceId::convert_from(env, foreign)?
             .try_into()
             .map_err(|_| SignalProtocolError::InvalidArgument("not a PNI".to_string()).into())
     }
 }
 
-<<<<<<< HEAD
 impl<'a, T> ResultTypeInfo<'a> for Serialized<T>
-=======
-impl<T> ResultTypeInfo for Serialized<T>
->>>>>>> b5ef7c64
 where
     T: FixedLengthBincodeSerializable + serde::Serialize,
 {
@@ -1256,22 +1019,11 @@
     (ServiceId) => {
         jni::JByteArray<'local>
     };
-<<<<<<< HEAD
     (Aci) => {
         jni::JByteArray<'local>
     };
     (Pni) => {
         jni::JByteArray<'local>
-=======
-    (ServiceId) => {
-        jni::jbyteArray
-    };
-    (Aci) => {
-        jni::jbyteArray
-    };
-    (Pni) => {
-        jni::jbyteArray
->>>>>>> b5ef7c64
     };
     (Timestamp) => {
         jni::jlong
