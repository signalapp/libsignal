#
# Copyright (C) 2020 Signal Messenger, LLC.
# SPDX-License-Identifier: AGPL-3.0-only
#

[package]
name = "libsignal-bridge"
version = "0.1.0"
authors = ["Signal Messenger LLC"]
edition = "2021"
license = "AGPL-3.0-only"

[dependencies]
attest = { path = "../../attest" }
device-transfer = { path = "../../device-transfer" }
libsignal-bridge-macros = { path = "macros" }
libsignal-bridge-types = { path = "types" }
libsignal-core = { path = "../../core" }
libsignal-message-backup = { path = "../../message-backup" }
libsignal-net = { path = "../../net" }
libsignal-protocol = { path = "../../protocol" }
signal-crypto = { path = "../../crypto" }
signal-media = { path = "../../media", optional = true }
<<<<<<< HEAD
signal-pin = { path = "../../pin" }
usernames = { path = "../../usernames" }
zkgroup = { path = "../../zkgroup" }

=======
libsignal-bridge-macros = { path = "macros" }
signal-chat = { path = "../../chat" }
signal-grpc = { path = "../../grpc" }
signal-quic = { path = "../../quic" }
>>>>>>> ea1a751b
aes-gcm-siv = "0.11.1"
async-trait = "0.1.41"
atomic-take = "1.1.0"
base64 = "0.21"
bincode = "1.0"
derive-where = "1.2.5"
displaydoc = "0.2"
futures-util = "0.3.7"
hkdf = "0.12"
hmac = "0.12.0"
http = "1.0.0"
log = "0.4"
mediasan-common = "0.5.0"
nonzero_ext = "0.3.0"
num_enum = "0.6.1"
once_cell = "1.19.0"
partial-default = "0.1.0"
paste = "1.0"
prost = "0.12.1"
rand = "0.8"
rayon = "1.8.0"
scopeguard = "1.0"
serde = "1.0"
sha2 = "0.10"
static_assertions = "1.1"
thiserror = "1.0.50"
tokio = { version = "1", features = ["rt-multi-thread"] }
uuid = "1.1.2"

# Enable this for all libsignal app language libraries
subtle = { version = "2.5", features = ["core_hint_black_box"] }

jni = { version = "0.21", package = "jni", optional = true }
linkme = { version = "0.3.9", optional = true }
neon = { version = "1.0.0", optional = true, default-features = false, features = ["napi-6"] }
signal-neon-futures = { path = "../node/futures", optional = true }
strum = { version = "0.26", features = ["derive"] }

[dev-dependencies]
assert_matches = "1.5"
test-case = "3.3.1"
testing_logger = "0.1.1"
tokio = { version = "1", features = ["test-util", "time", "macros"] }

[features]
ffi = ["libsignal-bridge-types/ffi"]
jni = ["dep:jni", "libsignal-bridge-types/jni"]
node = ["neon", "linkme", "signal-neon-futures", "libsignal-bridge-types/node"]
signal-media = ["dep:signal-media", "libsignal-bridge-types/signal-media"]
testing-fns = []<|MERGE_RESOLUTION|>--- conflicted
+++ resolved
@@ -19,19 +19,15 @@
 libsignal-message-backup = { path = "../../message-backup" }
 libsignal-net = { path = "../../net" }
 libsignal-protocol = { path = "../../protocol" }
+signal-chat = { path = "../../chat" }
 signal-crypto = { path = "../../crypto" }
+signal-grpc = { path = "../../grpc" }
 signal-media = { path = "../../media", optional = true }
-<<<<<<< HEAD
 signal-pin = { path = "../../pin" }
+signal-quic = { path = "../../quic" }
 usernames = { path = "../../usernames" }
 zkgroup = { path = "../../zkgroup" }
 
-=======
-libsignal-bridge-macros = { path = "macros" }
-signal-chat = { path = "../../chat" }
-signal-grpc = { path = "../../grpc" }
-signal-quic = { path = "../../quic" }
->>>>>>> ea1a751b
 aes-gcm-siv = "0.11.1"
 async-trait = "0.1.41"
 atomic-take = "1.1.0"
